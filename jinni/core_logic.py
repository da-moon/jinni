--- conflicted
+++ resolved
@@ -42,11 +42,7 @@
 # --- Constants ---
 DEFAULT_SIZE_LIMIT_MB = 100
 ENV_VAR_SIZE_LIMIT = 'JINNI_MAX_SIZE_MB'
-<<<<<<< HEAD
-SEPARATOR = "\n\n"  # Blank line between file entries
-=======
 SEPARATOR = "\n\n"
->>>>>>> 41f2d318
 
 # --- Main Processing Function ---
 def read_context(
