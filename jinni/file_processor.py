--- conflicted
+++ resolved
@@ -14,12 +14,6 @@
 logger = logging.getLogger("jinni.file_processor")
 if not logger.handlers and not logging.getLogger().handlers:
      logging.basicConfig(level=logging.DEBUG, format='%(asctime)s - %(name)s - %(levelname)s - %(message)s')
-
-# Constants might be moved to a central place later
-<<<<<<< HEAD
-SEPARATOR = "\n\n"  # Blank line between file entries
-=======
->>>>>>> 41f2d318
 
 def process_file(
     file_path: Path,
